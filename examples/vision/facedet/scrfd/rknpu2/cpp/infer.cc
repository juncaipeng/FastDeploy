#include <iostream>
#include <string>
#include "fastdeploy/vision.h"

void ONNXInfer(const std::string& model_dir, const std::string& image_file) {
  std::string model_file = model_dir + "/scrfd_500m_bnkps_shape640x640.onnx";
  std::string params_file;
  auto option = fastdeploy::RuntimeOption();
  option.UseCpu();
  auto format = fastdeploy::ModelFormat::ONNX;

  auto model = fastdeploy::vision::facedet::SCRFD(
      model_file, params_file, option, format);

  if (!model.Initialized()) {
    std::cerr << "Failed to initialize." << std::endl;
    return;
  }

  fastdeploy::TimeCounter tc;
  tc.Start();
  auto im = cv::imread(image_file);
  fastdeploy::vision::FaceDetectionResult res;
  if (!model.Predict(&im, &res)) {
    std::cerr << "Failed to predict." << std::endl;
    return;
  }
  auto vis_im = fastdeploy::vision::Visualize::VisFaceDetection(im, res);
  tc.End();
  tc.PrintInfo("SCRFD in ONNX");

  cv::imwrite("infer_onnx.jpg", vis_im);
  std::cout
      << "Visualized result saved in ./infer_onnx.jpg"
      << std::endl;
}

void RKNPU2Infer(const std::string& model_dir, const std::string& image_file) {
  std::string model_file = model_dir + "/scrfd_500m_bnkps_shape640x640_rk3588.rknn";
  std::string params_file;
  auto option = fastdeploy::RuntimeOption();
  option.UseRKNPU2();
  auto format = fastdeploy::ModelFormat::RKNN;

  auto model = fastdeploy::vision::facedet::SCRFD(model_file, params_file, option, format);

  if (!model.Initialized()) {
    std::cerr << "Failed to initialize." << std::endl;
    return;
  }
  model.DisableNormalizeAndPermute();

  fastdeploy::TimeCounter tc;
  tc.Start();
  auto im = cv::imread(image_file);
  fastdeploy::vision::FaceDetectionResult res;
  if (!model.Predict(&im, &res)) {
    std::cerr << "Failed to predict." << std::endl;
    return;
  }
<<<<<<< HEAD
  clock_t end = clock();
  auto dur = static_cast<double>(end - start);
  printf("InferScrfd use time:%f\n",
         (dur / CLOCKS_PER_SEC));

  std::cout << res.Str() << std::endl;
  auto vis_im = fastdeploy::vision::VisFaceDetection(im, res);
  cv::imwrite("vis_result.jpg", vis_im);
  std::cout << "Visualized result saved in ./vis_result.jpg" << std::endl;
=======
  auto vis_im = fastdeploy::vision::Visualize::VisFaceDetection(im, res);
  tc.End();
  tc.PrintInfo("SCRFD in RKNN");

  cv::imwrite("infer_rknn.jpg", vis_im);
  std::cout
      << "Visualized result saved in ./infer_rknn.jpg"
      << std::endl;
}

int main(int argc, char* argv[]) {
  if (argc < 3) {
    std::cout
        << "Usage: infer_demo path/to/model_dir path/to/image run_option, "
           "e.g ./infer_model ./picodet_model_dir ./test.jpeg"
        << std::endl;
    return -1;
  }

  RKNPU2Infer(argv[1], argv[2]);
  ONNXInfer(argv[1], argv[2]);
  return 0;
>>>>>>> 7415552c
}<|MERGE_RESOLUTION|>--- conflicted
+++ resolved
@@ -58,18 +58,7 @@
     std::cerr << "Failed to predict." << std::endl;
     return;
   }
-<<<<<<< HEAD
-  clock_t end = clock();
-  auto dur = static_cast<double>(end - start);
-  printf("InferScrfd use time:%f\n",
-         (dur / CLOCKS_PER_SEC));
-
-  std::cout << res.Str() << std::endl;
   auto vis_im = fastdeploy::vision::VisFaceDetection(im, res);
-  cv::imwrite("vis_result.jpg", vis_im);
-  std::cout << "Visualized result saved in ./vis_result.jpg" << std::endl;
-=======
-  auto vis_im = fastdeploy::vision::Visualize::VisFaceDetection(im, res);
   tc.End();
   tc.PrintInfo("SCRFD in RKNN");
 
@@ -91,5 +80,4 @@
   RKNPU2Infer(argv[1], argv[2]);
   ONNXInfer(argv[1], argv[2]);
   return 0;
->>>>>>> 7415552c
 }