// Copyright (c) 2022 PaddlePaddle Authors. All Rights Reserved.
//
// Licensed under the Apache License, Version 2.0 (the "License");
// you may not use this file except in compliance with the License.
// You may obtain a copy of the License at
//
//     http://www.apache.org/licenses/LICENSE-2.0
//
// Unless required by applicable law or agreed to in writing, software
// distributed under the License is distributed on an "AS IS" BASIS,
// WITHOUT WARRANTIES OR CONDITIONS OF ANY KIND, either express or implied.
// See the License for the specific language governing permissions and
// limitations under the License.
#pragma once

#include <ostream>
#include <sstream>
#include <string>

#include "fastdeploy/core/config.h"
#include "fastdeploy/utils/utils.h"

namespace fastdeploy {

<<<<<<< HEAD
enum FASTDEPLOY_DECL Device { CPU, GPU, RKNPU, IPU, TIMVX, CANN};
=======
enum FASTDEPLOY_DECL Device { CPU, GPU, RKNPU, IPU, TIMVX, XPU};
>>>>>>> 383887de

FASTDEPLOY_DECL std::string Str(const Device& d);

enum FASTDEPLOY_DECL FDDataType {
  BOOL,
  INT16,
  INT32,
  INT64,
  FP16,
  FP32,
  FP64,
  UNKNOWN1,
  UNKNOWN2,
  UNKNOWN3,
  UNKNOWN4,
  UNKNOWN5,
  UNKNOWN6,
  UNKNOWN7,
  UNKNOWN8,
  UNKNOWN9,
  UNKNOWN10,
  UNKNOWN11,
  UNKNOWN12,
  UNKNOWN13,
  UINT8,
  INT8
};

FASTDEPLOY_DECL std::ostream& operator<<(std::ostream& out, const Device& d);

FASTDEPLOY_DECL std::ostream& operator<<(std::ostream& out,
                                         const FDDataType& fdt);

FASTDEPLOY_DECL std::string Str(const FDDataType& fdt);

FASTDEPLOY_DECL int32_t FDDataTypeSize(const FDDataType& data_dtype);

template <typename PlainType>
struct FASTDEPLOY_DECL TypeToDataType {
  static const FDDataType dtype;
};

/*! Deep learning model format */
enum ModelFormat {
  AUTOREC,      ///< Auto recognize the model format by model file name
  PADDLE,       ///< Model with paddlepaddle format
  ONNX,         ///< Model with ONNX format
  RKNN,         ///< Model with RKNN format
  TORCHSCRIPT,  ///< Model with TorchScript format
};

FASTDEPLOY_DECL std::ostream& operator<<(std::ostream& out,
                                         const ModelFormat& format);

}  // namespace fastdeploy<|MERGE_RESOLUTION|>--- conflicted
+++ resolved
@@ -22,11 +22,7 @@
 
 namespace fastdeploy {
 
-<<<<<<< HEAD
-enum FASTDEPLOY_DECL Device { CPU, GPU, RKNPU, IPU, TIMVX, CANN};
-=======
-enum FASTDEPLOY_DECL Device { CPU, GPU, RKNPU, IPU, TIMVX, XPU};
->>>>>>> 383887de
+enum FASTDEPLOY_DECL Device { CPU, GPU, RKNPU, IPU, TIMVX, XPU, CANN};
 
 FASTDEPLOY_DECL std::string Str(const Device& d);
 
