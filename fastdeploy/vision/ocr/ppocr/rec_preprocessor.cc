--- conflicted
+++ resolved
@@ -39,21 +39,19 @@
       resize_w = int(ceilf(img_h * ratio));
     }
     Resize::Run(mat, resize_w, img_h);
-    std::vector<float> value = {0, 0, 0};
-    Pad::Run(mat, 0, 0, 0, int(img_w - mat->Width()), value);
+    Pad::Run(mat, 0, 0, 0, int(img_w - mat->Width()), {127, 127, 127});
 
   } else {
     if (mat->Width() >= img_w) {
       Resize::Run(mat, img_w, img_h); // Reszie W to 320
     } else {
       Resize::Run(mat, mat->Width(), img_h);
-      Pad::Run(mat, 0, 0, 0, int(img_w - mat->Width()), {0,0,0});
+      Pad::Run(mat, 0, 0, 0, int(img_w - mat->Width()), {127, 127, 127});
       // Pad to 320
     } 
   }
 }
 
-<<<<<<< HEAD
 void OcrRecognizerResizeImageOnAscend(FDMat* mat,
                               const std::vector<int>& rec_image_shape) {
   
@@ -68,10 +66,6 @@
     Pad::Run(mat, 0, 0, 0, int(img_w - mat->Width()), {0,0,0});
     // Pad to 320
   }
-=======
-  std::vector<float> value = {127, 127, 127};
-  Pad::Run(mat, 0, 0, 0, int(img_w - mat->Width()), value);
->>>>>>> 1e9872db
 }
 
 
