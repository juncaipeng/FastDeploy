--- conflicted
+++ resolved
@@ -104,12 +104,9 @@
                     bool enable_multi_stream = false);
 
   void SetExternalStream(void* external_stream);
-<<<<<<< HEAD
 
   void SetExternalRawStream(size_t external_stream);
 
-=======
->>>>>>> e63f5f36
   /*
    * @brief Set number of cpu threads while inference on CPU, by default it will decided by the different backends
    */
