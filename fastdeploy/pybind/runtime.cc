--- conflicted
+++ resolved
@@ -23,11 +23,8 @@
       .def("use_gpu", &RuntimeOption::UseGpu)
       .def("use_cpu", &RuntimeOption::UseCpu)
       .def("use_rknpu2", &RuntimeOption::UseRKNPU2)
-<<<<<<< HEAD
       .def("use_cann", &RuntimeOption::UseCANN)
-=======
       .def("use_xpu", &RuntimeOption::UseXpu)
->>>>>>> 383887de
       .def("set_external_stream", &RuntimeOption::SetExternalStream)
       .def("set_cpu_thread_num", &RuntimeOption::SetCpuThreadNum)
       .def("use_paddle_backend", &RuntimeOption::UsePaddleBackend)
