// Copyright (c) 2022 PaddlePaddle Authors. All Rights Reserved.
//
// Licensed under the Apache License, Version 2.0 (the "License");
// you may not use this file except in compliance with the License.
// You may obtain a copy of the License at
//
//     http://www.apache.org/licenses/LICENSE-2.0
//
// Unless required by applicable law or agreed to in writing, software
// distributed under the License is distributed on an "AS IS" BASIS,
// WITHOUT WARRANTIES OR CONDITIONS OF ANY KIND, either express or implied.
// See the License for the specific language governing permissions and
// limitations under the License.

#include "fastdeploy/backends/lite/lite_backend.h"

#include <cstring>

namespace fastdeploy {

// Convert data type from paddle lite to fastdeploy
FDDataType LiteDataTypeToFD(const paddle::lite_api::PrecisionType& dtype) {
  if (dtype == paddle::lite_api::PrecisionType::kFloat) {
    return FDDataType::FP32;
  } else if (dtype == paddle::lite_api::PrecisionType::kInt8) {
    return FDDataType::INT8;
  } else if (dtype == paddle::lite_api::PrecisionType::kInt32) {
    return FDDataType::INT32;
  } else if (dtype == paddle::lite_api::PrecisionType::kInt64) {
    return FDDataType::INT64;
  } else if (dtype == paddle::lite_api::PrecisionType::kInt16) {
    return FDDataType::INT16;
  } else if (dtype == paddle::lite_api::PrecisionType::kUInt8) {
    return FDDataType::UINT8;
  } else if (dtype == paddle::lite_api::PrecisionType::kFP64) {
    return FDDataType::FP64;
  }
  FDASSERT(false, "Unexpected data type of %d.", dtype);
  return FDDataType::FP32;
}

void LiteBackend::BuildOption(const LiteBackendOption& option) {
  option_ = option;
  std::vector<paddle::lite_api::Place> valid_places;
  if (option_.enable_int8) {
    if(option_.enable_xpu) {
      valid_places.push_back(
          paddle::lite_api::Place{TARGET(kXPU), PRECISION(kInt8)});
    } else {
      valid_places.push_back(
        paddle::lite_api::Place{TARGET(kARM), PRECISION(kInt8)});
    }
    FDINFO << "Lite::Backend enable_int8 option is ON ! Lite::Backend will "
           << "inference with int8 precision!" << std::endl;    
  }
  if (option_.enable_fp16) {
    if(option_.enable_xpu){
      valid_places.push_back(
          paddle::lite_api::Place{TARGET(kXPU), PRECISION(kFP16)});
    } else {
      paddle::lite_api::MobileConfig check_fp16_config;
      // Determine whether the device supports the FP16
      // instruction set (or whether it is an arm device
      // of the armv8.2 architecture)
      supported_fp16_ = check_fp16_config.check_fp16_valid();
      if (supported_fp16_) {
        valid_places.push_back(
            paddle::lite_api::Place{TARGET(kARM), PRECISION(kFP16)});
        FDINFO << "The device supports FP16, Lite::Backend will inference with FP16 precision." << std::endl;    
      } else {
        FDWARNING << "The device doesn't support FP16, will fallback to FP32.";
      }
    }
  }
  if (!option_.nnadapter_subgraph_partition_config_path.empty()) {
    std::vector<char> nnadapter_subgraph_partition_config_buffer;
    if (ReadFile(option_.nnadapter_subgraph_partition_config_path, &nnadapter_subgraph_partition_config_buffer, false)) {
      if (!nnadapter_subgraph_partition_config_buffer.empty()) {
        std::string nnadapter_subgraph_partition_config_string(nnadapter_subgraph_partition_config_buffer.data(), nnadapter_subgraph_partition_config_buffer.size());
        config_.set_nnadapter_subgraph_partition_config_buffer(nnadapter_subgraph_partition_config_string);
      }
    }
  }
  if(option_.enable_timvx) {
    config_.set_nnadapter_device_names({"verisilicon_timvx"});
    valid_places.push_back(
          paddle::lite_api::Place{TARGET(kNNAdapter), PRECISION(kInt8)});
    valid_places.push_back(
        paddle::lite_api::Place{TARGET(kNNAdapter), PRECISION(kFloat)});
    valid_places.push_back(
        paddle::lite_api::Place{TARGET(kARM), PRECISION(kInt8)});
  }else if(option_.enable_cann){
    config_.set_nnadapter_device_names(option_.nnadapter_device_names);
    config_.set_nnadapter_context_properties(option_.nnadapter_context_properties);
    valid_places.push_back(
          paddle::lite_api::Place{TARGET(kNNAdapter), PRECISION(kInt8)});
    valid_places.push_back(
        paddle::lite_api::Place{TARGET(kNNAdapter), PRECISION(kFloat)});
    valid_places.push_back(
        paddle::lite_api::Place{TARGET(kARM), PRECISION(kInt8)}); 
  }
<<<<<<< HEAD

  valid_places.push_back(
=======
  
  if(option_.enable_xpu){
    valid_places.push_back(
      paddle::lite_api::Place{TARGET(kXPU), PRECISION(kFloat)});
    valid_places.push_back(
      paddle::lite_api::Place{TARGET(kX86), PRECISION(kFloat)});
    config_.set_xpu_dev_per_thread(option_.device_id);
    config_.set_xpu_workspace_l3_size_per_thread(option_.xpu_l3_workspace_size);
    config_.set_xpu_l3_cache_method(option_.xpu_l3_workspace_size, option_.xpu_locked);
    config_.set_xpu_conv_autotune(option_.xpu_autotune, option_.xpu_autotune_file);
    config_.set_xpu_multi_encoder_method(option_.xpu_precision, option_.xpu_adaptive_seqlen);
    if (option_.xpu_enable_multi_stream) {
      config_.enable_xpu_multi_stream();
    }
  } else {
    valid_places.push_back(
>>>>>>> 383887de
      paddle::lite_api::Place{TARGET(kARM), PRECISION(kFloat)});
  }
  config_.set_valid_places(valid_places);
  if (option_.threads > 0) {
    config_.set_threads(option_.threads);
  }
  if (option_.power_mode > 0) {
    config_.set_power_mode(
        static_cast<paddle::lite_api::PowerMode>(option_.power_mode));
  }
}

bool LiteBackend::ReadFile(const std::string& filename,
               std::vector<char>* contents,
               const bool binary) {
  FILE *fp = fopen(filename.c_str(), binary ? "rb" : "r");
  if (!fp){
     FDERROR << "Cannot open file " << filename << "." << std::endl;
     return false;
  } 
  fseek(fp, 0, SEEK_END);
  size_t size = ftell(fp);
  fseek(fp, 0, SEEK_SET);
  contents->clear();
  contents->resize(size);
  size_t offset = 0;
  char *ptr = reinterpret_cast<char *>(&(contents->at(0)));
  while (offset < size) {
    size_t already_read = fread(ptr, 1, size - offset, fp);
    offset += already_read;
    ptr += already_read;
  }
  fclose(fp);
  return true;
}

bool LiteBackend::InitFromPaddle(const std::string& model_file,
                                 const std::string& params_file,
                                 const LiteBackendOption& option) {
  if (initialized_) {
    FDERROR << "LiteBackend is already initialized, cannot initialize again."
            << std::endl;
    return false;
  }

  config_.set_model_file(model_file);
  config_.set_param_file(params_file);
  BuildOption(option);
  predictor_ =
      paddle::lite_api::CreatePaddlePredictor<paddle::lite_api::CxxConfig>(
          config_);
  if (option_.optimized_model_dir != "") {
    FDINFO << "Optimzed model dir is not empty, will save optimized model to: "
           << option_.optimized_model_dir << std::endl;
    predictor_->SaveOptimizedModel(option_.optimized_model_dir,
                                   paddle::lite_api::LiteModelType::kNaiveBuffer);
  }

  inputs_desc_.clear();
  outputs_desc_.clear();
  inputs_order_.clear();
  std::vector<std::string> input_names = predictor_->GetInputNames();
  std::vector<std::string> output_names = predictor_->GetOutputNames();
  for (size_t i = 0; i < input_names.size(); ++i) {
    inputs_order_[input_names[i]] = i;
    TensorInfo info;
    auto tensor = predictor_->GetInput(i);
    auto shape = tensor->shape();
    info.shape.assign(shape.begin(), shape.end());
    info.name = input_names[i];
    info.dtype = LiteDataTypeToFD(tensor->precision());
    inputs_desc_.emplace_back(info);
  }
  for (size_t i = 0; i < output_names.size(); ++i) {
    TensorInfo info;
    auto tensor = predictor_->GetOutput(i);
    auto shape = tensor->shape();
    info.shape.assign(shape.begin(), shape.end());
    info.name = output_names[i];
    if(!option_.enable_xpu){
      info.dtype = LiteDataTypeToFD(tensor->precision());
    }
    outputs_desc_.emplace_back(info);
  }

  initialized_ = true;
  return true;
}

TensorInfo LiteBackend::GetInputInfo(int index) {
  FDASSERT(index < NumInputs(),
           "The index: %d should less than the number of inputs: %d.", index,
           NumInputs());
  return inputs_desc_[index];
}

std::vector<TensorInfo> LiteBackend::GetInputInfos() { return inputs_desc_; }

TensorInfo LiteBackend::GetOutputInfo(int index) {
  FDASSERT(index < NumOutputs(),
           "The index: %d should less than the number of outputs %d.", index,
           NumOutputs());
  return outputs_desc_[index];
}

std::vector<TensorInfo> LiteBackend::GetOutputInfos() { return outputs_desc_; }

bool LiteBackend::Infer(std::vector<FDTensor>& inputs,
                        std::vector<FDTensor>* outputs,
                        bool copy_to_fd) {                                                
  if (inputs.size() != inputs_desc_.size()) {
    FDERROR << "[LiteBackend] Size of inputs(" << inputs.size()
            << ") should keep same with the inputs of this model("
            << inputs_desc_.size() << ")." << std::endl;
    return false;
  }
  for (size_t i = 0; i < inputs.size(); ++i) {
    auto iter = inputs_order_.find(inputs[i].name);
    if (iter == inputs_order_.end()) {
      FDERROR << "Cannot find input with name:" << inputs[i].name
              << " in loaded model." << std::endl;
      return false;
    }
    auto tensor = predictor_->GetInput(iter->second);
    // Adjust dims only, allocate lazy. 
    tensor->Resize(inputs[i].shape); 
    if (inputs[i].dtype == FDDataType::FP32) {
      tensor->CopyFromCpu<float, paddle::lite_api::TargetType::kHost>(
        reinterpret_cast<const float*>(const_cast<void*>(
        inputs[i].CpuData())));
    } else if (inputs[i].dtype == FDDataType::INT32) {
      tensor->CopyFromCpu<int, paddle::lite_api::TargetType::kHost>(
        reinterpret_cast<const int*>(const_cast<void*>(
        inputs[i].CpuData())));
    } else if (inputs[i].dtype == FDDataType::INT8) {
      tensor->CopyFromCpu<int8_t, paddle::lite_api::TargetType::kHost>(
        reinterpret_cast<const int8_t*>(const_cast<void*>(
        inputs[i].CpuData())));
    } else if (inputs[i].dtype == FDDataType::UINT8) {
      tensor->CopyFromCpu<uint8_t, paddle::lite_api::TargetType::kHost>(
        reinterpret_cast<const uint8_t*>(const_cast<void*>(
        inputs[i].CpuData())));
    } else if (inputs[i].dtype == FDDataType::INT64) {
#if (defined(__aarch64__) || defined(__x86_64__) || defined(_M_X64) || defined(_M_ARM64))      
      tensor->CopyFromCpu<int64_t, paddle::lite_api::TargetType::kHost>(
        reinterpret_cast<const int64_t*>(const_cast<void*>(
        inputs[i].CpuData())));
#else 
      FDASSERT(false, "FDDataType::INT64 is not support for x86/armv7 now!");         
#endif        
    } else {
      FDASSERT(false, "Unexpected data type of %d.", inputs[i].dtype);
    }
  }
  
  predictor_->Run();

  outputs->resize(outputs_desc_.size());
  for (size_t i = 0; i < outputs_desc_.size(); ++i) {
    auto tensor = predictor_->GetOutput(i);
    if(outputs_desc_[i].dtype != LiteDataTypeToFD(tensor->precision())){
      outputs_desc_[i].dtype = LiteDataTypeToFD(tensor->precision());
    }
    (*outputs)[i].Resize(tensor->shape(), outputs_desc_[i].dtype,
                         outputs_desc_[i].name);
    memcpy((*outputs)[i].MutableData(), tensor->data<void>(),
           (*outputs)[i].Nbytes());
  }
  return true;
}

}  // namespace fastdeploy<|MERGE_RESOLUTION|>--- conflicted
+++ resolved
@@ -99,10 +99,6 @@
     valid_places.push_back(
         paddle::lite_api::Place{TARGET(kARM), PRECISION(kInt8)}); 
   }
-<<<<<<< HEAD
-
-  valid_places.push_back(
-=======
   
   if(option_.enable_xpu){
     valid_places.push_back(
@@ -119,7 +115,6 @@
     }
   } else {
     valid_places.push_back(
->>>>>>> 383887de
       paddle::lite_api::Place{TARGET(kARM), PRECISION(kFloat)});
   }
   config_.set_valid_places(valid_places);
