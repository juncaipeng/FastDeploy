// Copyright (c) 2022 PaddlePaddle Authors. All Rights Reserved.
//
// Licensed under the Apache License, Version 2.0 (the "License");
// you may not use this file except in compliance with the License.
// You may obtain a copy of the License at
//
//     http://www.apache.org/licenses/LICENSE-2.0
//
// Unless required by applicable law or agreed to in writing, software
// distributed under the License is distributed on an "AS IS" BASIS,
// WITHOUT WARRANTIES OR CONDITIONS OF ANY KIND, either express or implied.
// See the License for the specific language governing permissions and
// limitations under the License.
#pragma once
#include "fastdeploy/runtime.h"

namespace fastdeploy {

/*! @brief Base model object for all the vision models
 */
class FASTDEPLOY_DECL FastDeployModel {
 public:
  /// Get model's name
  virtual std::string ModelName() const { return "NameUndefined"; }

  /** \brief Inference the model by the runtime. This interface is included in the `Predict()` function, so we don't call `Infer()` directly in most common situation
  */
  virtual bool Infer(std::vector<FDTensor>& input_tensors,
                     std::vector<FDTensor>* output_tensors);

  /** \brief Inference the model by the runtime. This interface is using class member reused_input_tensors_ to do inference and writing results to reused_output_tensors_
  */
  virtual bool Infer();

  RuntimeOption runtime_option;
  /** \brief Model's valid cpu backends. This member defined all the cpu backends have successfully tested for the model
   */
  std::vector<Backend> valid_cpu_backends = {Backend::ORT};
  /** Model's valid gpu backends. This member defined all the gpu backends have successfully tested for the model
   */
  std::vector<Backend> valid_gpu_backends = {Backend::ORT};
  /** Model's valid ipu backends. This member defined all the ipu backends have successfully tested for the model
   */
  std::vector<Backend> valid_ipu_backends = {};
  /** Model's valid timvx backends. This member defined all the timvx backends have successfully tested for the model
   */
  std::vector<Backend> valid_timvx_backends = {};
<<<<<<< HEAD
  /** Model's valid cann backends. This member defined all the cann backends have successfully tested for the model
   */
  std::vector<Backend> valid_cann_backends = {};
=======
  /** Model's valid KunlunXin xpu backends. This member defined all the KunlunXin xpu backends have successfully tested for the model
   */
  std::vector<Backend> valid_xpu_backends = {};
>>>>>>> 383887de
  /** Model's valid hardware backends. This member defined all the gpu backends have successfully tested for the model
   */
  std::vector<Backend> valid_rknpu_backends = {};

  /// Get number of inputs for this model
  virtual int NumInputsOfRuntime() { return runtime_->NumInputs(); }
  /// Get number of outputs for this model
  virtual int NumOutputsOfRuntime() { return runtime_->NumOutputs(); }
  /// Get input information for this model
  virtual TensorInfo InputInfoOfRuntime(int index) {
    return runtime_->GetInputInfo(index);
  }
  /// Get output information for this model
  virtual TensorInfo OutputInfoOfRuntime(int index) {
    return runtime_->GetOutputInfo(index);
  }
  /// Check if the model is initialized successfully
  virtual bool Initialized() const {
    return runtime_initialized_ && initialized;
  }

  /** \brief This is a debug interface, used to record the time of backend runtime
   *
   * example code @code
   * auto model = fastdeploy::vision::PPYOLOE("model.pdmodel", "model.pdiparams", "infer_cfg.yml");
   * if (!model.Initialized()) {
   *   std::cerr << "Failed to initialize." << std::endl;
   *   return -1;
   * }
   * model.EnableRecordTimeOfRuntime();
   * cv::Mat im = cv::imread("test.jpg");
   * for (auto i = 0; i < 1000; ++i) {
   *   fastdeploy::vision::DetectionResult result;
   *   model.Predict(&im, &result);
   * }
   * model.PrintStatisInfoOfRuntime();
   * @endcode After called the `PrintStatisInfoOfRuntime()`, the statistical information of runtime will be printed in the console
   */
  virtual void EnableRecordTimeOfRuntime() {
    time_of_runtime_.clear();
    std::vector<double>().swap(time_of_runtime_);
    enable_record_time_of_runtime_ = true;
  }

  /** \brief Disable to record the time of backend runtime, see `EnableRecordTimeOfRuntime()` for more detail
  */
  virtual void DisableRecordTimeOfRuntime() {
    enable_record_time_of_runtime_ = false;
  }

  /** \brief Print the statistic information of runtime in the console, see function `EnableRecordTimeOfRuntime()` for more detail
  */
  virtual std::map<std::string, float> PrintStatisInfoOfRuntime();

  /** \brief Check if the `EnableRecordTimeOfRuntime()` method is enabled.
  */
  virtual bool EnabledRecordTimeOfRuntime() {
    return enable_record_time_of_runtime_;
  }

  /** \brief Release reused input/output buffers
  */
  virtual void ReleaseReusedBuffer() {
    std::vector<FDTensor>().swap(reused_input_tensors_);
    std::vector<FDTensor>().swap(reused_output_tensors_);
  }

  virtual fastdeploy::Runtime* CloneRuntime() {
    return runtime_->Clone();
  }

  virtual bool SetRuntime(fastdeploy::Runtime* clone_runtime) {
    runtime_ = std::unique_ptr<Runtime>(clone_runtime);
    return true;
  }

  virtual std::unique_ptr<FastDeployModel> Clone() {
    FDERROR << ModelName() << " doesn't support Cone() now." << std::endl;
    return nullptr;
  }

 protected:
  virtual bool InitRuntime();

  bool initialized = false;
  // Reused input tensors
  std::vector<FDTensor> reused_input_tensors_;
  // Reused output tensors
  std::vector<FDTensor> reused_output_tensors_;

 private:
  bool InitRuntimeWithSpecifiedBackend();
  bool InitRuntimeWithSpecifiedDevice();
  bool CreateCpuBackend();
  bool CreateGpuBackend();
  bool CreateIpuBackend();
  bool CreateRKNPUBackend();
  bool CreateTimVXBackend();
<<<<<<< HEAD
  bool CreateCANNBackend();
=======
  bool CreateXPUBackend();
>>>>>>> 383887de

  std::shared_ptr<Runtime> runtime_;
  bool runtime_initialized_ = false;
  // whether to record inference time
  bool enable_record_time_of_runtime_ = false;

  // record inference time for backend
  std::vector<double> time_of_runtime_;
};

}  // namespace fastdeploy<|MERGE_RESOLUTION|>--- conflicted
+++ resolved
@@ -45,15 +45,12 @@
   /** Model's valid timvx backends. This member defined all the timvx backends have successfully tested for the model
    */
   std::vector<Backend> valid_timvx_backends = {};
-<<<<<<< HEAD
   /** Model's valid cann backends. This member defined all the cann backends have successfully tested for the model
    */
   std::vector<Backend> valid_cann_backends = {};
-=======
   /** Model's valid KunlunXin xpu backends. This member defined all the KunlunXin xpu backends have successfully tested for the model
    */
   std::vector<Backend> valid_xpu_backends = {};
->>>>>>> 383887de
   /** Model's valid hardware backends. This member defined all the gpu backends have successfully tested for the model
    */
   std::vector<Backend> valid_rknpu_backends = {};
@@ -152,14 +149,9 @@
   bool CreateIpuBackend();
   bool CreateRKNPUBackend();
   bool CreateTimVXBackend();
-<<<<<<< HEAD
+  bool CreateXPUBackend();
   bool CreateCANNBackend();
-=======
-  bool CreateXPUBackend();
->>>>>>> 383887de
-
   std::shared_ptr<Runtime> runtime_;
-  bool runtime_initialized_ = false;
   // whether to record inference time
   bool enable_record_time_of_runtime_ = false;
 
