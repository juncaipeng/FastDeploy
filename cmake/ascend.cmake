--- conflicted
+++ resolved
@@ -26,11 +26,7 @@
   else ()
     message(STATUS "Build FastDeploy Ascend Python library on aarch64 platform.")
     if(NOT PADDLELITE_URL)
-<<<<<<< HEAD
-      set(PADDLELITE_URL "https://bj.bcebos.com/fastdeploy/third_libs/lite-linux_arm64_huawei_ascend_npu_python_0202.tgz")
-=======
       set(PADDLELITE_URL "https://paddle-qa.bj.bcebos.com/Paddle-Lite/DevelopDailyBuild/FastDeploy.Python.inference_lite_lib.ubuntu.armv8.huawei_ascend_npu.CANN5.1.RC2.alpha001.tar.gz")
->>>>>>> ee41944f
     endif()
   endif()	
 endif()